#!/usr/bin/env python

import os
import click
import shutil
import uuid

import intact.intact as it
import util.log as log
import util.subtypes as st

def get_working_folder(path):
    """
    Returns a default working folder.
    """

    folder = os.path.join(
        path, 
        ".proviral-" + str(uuid.uuid4())
    )

    if not os.path.exists(folder):
        os.makedirs(folder)

    return folder

@click.group()
def cli():
    pass

@cli.command('intact')
@click.argument(
    'input_file', 
    type=click.Path(exists=True, readable=True, resolve_path=True)
)
@click.option(
    '--subtype',
    type=click.Choice(st.subtypes())
)
@click.option(
    '--include-packaging-signal/--exclude-packaging-signal', default=True)
@click.option(
    '--include-rre/--exclude-rre', default=True)
@click.option(
    '--check-major-splice-donor-site/--ignore-major-splice-donor-site', default=True)
@click.option(
    '--include-small-orfs/--exclude-small-orfs', default=False)
@click.option(
    '--working-folder',
    default=os.getcwd()
)
@click.option(
    '--run-hypermut/--no-hypermut', default=False
)
def intact(input_file, subtype, include_packaging_signal, 
<<<<<<< HEAD
            include_rre, check_major_splice_donor_site, run_hypermut, working_folder):
=======
            include_rre, check_major_splice_donor_site, include_small_orfs, working_folder):
>>>>>>> 417ee5ca
    """
    Check consensus sequences for intactness.
    """

    if subtype is None:
        raise ValueError('Must select a subtype using the --subtype option.')

    log.info('Intactness called.')
    folder = get_working_folder(working_folder)

    try:
        intact_sequences, non_intact_sequences, orfs, errors = it.intact(
            folder, input_file, subtype, include_packaging_signal, include_rre,
<<<<<<< HEAD
            check_major_splice_donor_site, run_hypermut
=======
            check_major_splice_donor_site, include_small_orfs
>>>>>>> 417ee5ca
        )
        log.info('Intact sequences written to ' + intact_sequences)
        log.info('Non-intact sequences written to ' + non_intact_sequences)
        log.info('ORFs for all sequences written to ' + orfs)
        log.info('JSON-encoded intactness error information written to ' 
                + errors)
    except Exception as e:
        shutil.rmtree(folder)
        raise e
    shutil.rmtree(folder)

if __name__ == '__main__':
    cli()<|MERGE_RESOLUTION|>--- conflicted
+++ resolved
@@ -44,20 +44,18 @@
 @click.option(
     '--check-major-splice-donor-site/--ignore-major-splice-donor-site', default=True)
 @click.option(
+    '--run-hypermut/--no-hypermut', default=False
+)
+@click.option(
     '--include-small-orfs/--exclude-small-orfs', default=False)
 @click.option(
     '--working-folder',
     default=os.getcwd()
 )
-@click.option(
-    '--run-hypermut/--no-hypermut', default=False
-)
+
 def intact(input_file, subtype, include_packaging_signal, 
-<<<<<<< HEAD
-            include_rre, check_major_splice_donor_site, run_hypermut, working_folder):
-=======
-            include_rre, check_major_splice_donor_site, include_small_orfs, working_folder):
->>>>>>> 417ee5ca
+        include_rre, check_major_splice_donor_site, run_hypermut, 
+        include_small_orfs, working_folder):
     """
     Check consensus sequences for intactness.
     """
@@ -71,11 +69,7 @@
     try:
         intact_sequences, non_intact_sequences, orfs, errors = it.intact(
             folder, input_file, subtype, include_packaging_signal, include_rre,
-<<<<<<< HEAD
-            check_major_splice_donor_site, run_hypermut
-=======
-            check_major_splice_donor_site, include_small_orfs
->>>>>>> 417ee5ca
+            check_major_splice_donor_site, run_hypermut, include_small_orfs
         )
         log.info('Intact sequences written to ' + intact_sequences)
         log.info('Non-intact sequences written to ' + non_intact_sequences)
